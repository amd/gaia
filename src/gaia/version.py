# Copyright(C) 2024-2025 Advanced Micro Devices, Inc. All rights reserved.
# SPDX-License-Identifier: MIT

from importlib.metadata import version as get_package_version_metadata
import logging
import subprocess
import os

<<<<<<< HEAD
__version__ = "0.8.4"
=======
__version__ = "0.8.2.2"
>>>>>>> 8efe4741


def get_package_version() -> str:
    """Get the installed package version from importlib.metadata.

    Returns:
        str: The package version string
    """
    try:
        return get_package_version_metadata("gaia")
    except Exception as e:
        logging.warning(f"Failed to get package version: {e}")
        return ""


def get_git_hash(hash_length: int = 8) -> str:
    """Get the current git hash.
    Only used during build/installer process.

    Args:
        hash_length: Length of the hash to return

    Returns:
        str: The git hash or 'unknown' if git is not available
    """
    try:
        git_hash = subprocess.check_output(
            ["git", "rev-parse", "--short", "HEAD"],
            stderr=subprocess.DEVNULL,
            text=True,
        ).strip()
        return git_hash[:hash_length]
    except Exception:
        logging.warning("Failed to get Git hash")
        return ""


def get_version_with_hash() -> str:
    """Get the full version string including git hash.
    Only used during build/installer process.

    Returns:
        str: Version string in format 'v{version}+{hash}'
    """
    git_hash = get_git_hash()
    if git_hash:
        return f"v{__version__}+{git_hash}"
    else:
        return f"v{__version__}"


def write_version_files() -> None:
    """Write version information to version.txt and installer/version.nsh files.
    Only used during build/installer process."""
    try:
        # Write version with hash to version.txt
        with open("version.txt", "w", encoding="utf-8") as f:
            f.write(get_version_with_hash())

        # Write version with hash to installer/version.nsh
        installer_dir = os.path.join("installer")
        os.makedirs(installer_dir, exist_ok=True)
        with open(
            os.path.join(installer_dir, "version.nsh"), "w", encoding="utf-8"
        ) as f:
            f.write(f'!define GAIA_VERSION "{get_version_with_hash()}"\n')

        print(
            "Version files created successfully: version.txt and installer/version.nsh"
        )
    except Exception as e:
        print(f"Failed to write version files: {str(e)}")
        raise


# For regular package usage - just version number
version = get_package_version()


def main():
    """Generate version files when the script is run directly.
    Only used during build/installer process."""
    write_version_files()


if __name__ == "__main__":
    main()<|MERGE_RESOLUTION|>--- conflicted
+++ resolved
@@ -6,11 +6,7 @@
 import subprocess
 import os
 
-<<<<<<< HEAD
 __version__ = "0.8.4"
-=======
-__version__ = "0.8.2.2"
->>>>>>> 8efe4741
 
 
 def get_package_version() -> str:
