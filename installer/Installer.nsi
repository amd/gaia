; Copyright(C) 2024 Advanced Micro Devices, Inc. All rights reserved.
; SPDX-License-Identifier: MIT
; GAIA Installer Script

; Define command line parameters
!define /ifndef MODE "GENERIC"  ; Default to GENERIC mode if not specified
!define /ifndef CI "OFF"  ; Default to OFF mode if not specified
!define /ifndef OGA_TOKEN ""  ; Default to empty string if not specified
!define /ifndef OGA_URL "https://api.github.com/repos/aigdat/ryzenai-sw-ea/contents/"
!define /ifndef RYZENAI_FOLDER "ryzen_ai_13_ga"
!define /ifndef NPU_DRIVER_ZIP "NPU_RAI1.3.zip"
<<<<<<< HEAD
!define /ifndef NPU_DRIVER_VERSION "32.0.203.240"
=======
!define /ifndef NPU_DRIVER_VERSION "32.0.203.237"
>>>>>>> 265acc99

; Define main variables
Name "GAIA"

; This is a compile-time fix to make sure that our selfhost CI runner can successfully install,
; since LOCALAPPDATA points to C:\Windows for "system users"
!ifdef CI
  !if ${CI} == "ON"
    InstallDir "C:\Users\jfowe\AppData\Local\GAIA"
  !else
    InstallDir "$LOCALAPPDATA\GAIA"
  !endif
!else
  InstallDir "$LOCALAPPDATA\GAIA"
!endif

!ifdef MODE
  !if ${MODE} == "NPU"
    OutFile "GAIA_NPU_Installer.exe"
    !define MUI_WELCOMEFINISHPAGE_BITMAP ".\img\welcome_npu.bmp"
    !define /ifndef OGA_ZIP_FILE_NAME "oga-npu.zip"
    !define /ifndef OGA_WHEELS_PATH "amd_oga\wheels"
  !else if ${MODE} == "HYBRID"
    OutFile "GAIA_Hybrid_Installer.exe"
    !define MUI_WELCOMEFINISHPAGE_BITMAP ".\img\welcome_npu.bmp"
    !define /ifndef OGA_ZIP_FILE_NAME "oga-hybrid.zip"
    !define /ifndef OGA_WHEELS_PATH "hybrid-llm-artifacts_1.3.0\hybrid-llm-artifacts\onnxruntime_genai\wheel"
  !else
    ; By default, we will set to NPU artifacts
    OutFile "GAIA_Installer.exe"
    !define MUI_WELCOMEFINISHPAGE_BITMAP ".\img\welcome.bmp"
  !endif
!else
  ; By default, we will set to NPU artifacts
  OutFile "GAIA_Installer.exe"
  !define MUI_WELCOMEFINISHPAGE_BITMAP ".\img\welcome.bmp"
!endif

; Include modern UI elements
!include "MUI2.nsh"

; Enable StrLoc function
!include StrFunc.nsh
${StrLoc}

; Include LogicLib for logging in silent mode
!include LogicLib.nsh
Var LogHandle

; Define the GAIA_STRING variable
Var GAIA_STRING

Function .onInit
  ${If} ${MODE} == "HYBRID"
    StrCpy $GAIA_STRING "GAIA NPU/GPU Hybrid Mode"
  ${ElseIf} ${MODE} == "NPU"
    StrCpy $GAIA_STRING "GAIA NPU Mode"
  ${Else}
    StrCpy $GAIA_STRING "GAIA"
  ${EndIf}
FunctionEnd


; Define constants for better readability
!define GITHUB_REPO "https://github.com/aigdat/gaia.git"
!define EMPTY_FILE_NAME "empty_file.txt"
!define ICON_FILE "..\src\gaia\interface\img\gaia.ico"

; Finish Page settings
!define MUI_TEXT_FINISH_INFO_TITLE "$GAIA_STRING installed successfully!"
!define MUI_TEXT_FINISH_INFO_TEXT "A shortcut has been added to your Desktop. What would you like to do next?"

!define MUI_FINISHPAGE_RUN
!define MUI_FINISHPAGE_RUN_FUNCTION RunGAIA
!define MUI_FINISHPAGE_RUN_NOTCHECKED
!define MUI_FINISHPAGE_RUN_TEXT "Run GAIA"

; MUI Settings
!insertmacro MUI_PAGE_WELCOME
!insertmacro MUI_PAGE_LICENSE "LICENSE"
!insertmacro MUI_PAGE_DIRECTORY
!insertmacro MUI_PAGE_INSTFILES
!insertmacro MUI_PAGE_FINISH
!insertmacro MUI_LANGUAGE "English"

; Set the installer icon
Icon ${ICON_FILE}

; Language settings
LangString MUI_TEXT_WELCOME_INFO_TITLE "${LANG_ENGLISH}" "Welcome to the GAIA Installer"
LangString MUI_TEXT_WELCOME_INFO_TEXT "${LANG_ENGLISH}" "This wizard will install $GAIA_STRING on your computer."
LangString MUI_TEXT_DIRECTORY_TITLE "${LANG_ENGLISH}" "Select Installation Directory"
LangString MUI_TEXT_INSTALLING_TITLE "${LANG_ENGLISH}" "Installing $GAIA_STRING"
LangString MUI_TEXT_FINISH_TITLE "${LANG_ENGLISH}" "Installation Complete"
LangString MUI_TEXT_FINISH_SUBTITLE "${LANG_ENGLISH}" "Thank you for installing GAIA!"
LangString MUI_TEXT_ABORT_TITLE "${LANG_ENGLISH}" "Installation Aborted"
LangString MUI_TEXT_ABORT_SUBTITLE "${LANG_ENGLISH}" "Installation has been aborted."
LangString MUI_BUTTONTEXT_FINISH "${LANG_ENGLISH}" "Finish"
LangString MUI_TEXT_LICENSE_TITLE ${LANG_ENGLISH} "License Agreement"
LangString MUI_TEXT_LICENSE_SUBTITLE ${LANG_ENGLISH} "Please review the license terms before installing GAIA."

; Define a section for the installation
Section "Install Main Components" SEC01
  FileWrite $0 "------------------------$\n"
  FileWrite $0 "- Installation Section -$\n"
  FileWrite $0 "------------------------$\n"

  ; Check if directory exists before proceeding
  IfFileExists "$INSTDIR\*.*" 0 continue_install
    ${IfNot} ${Silent}
      MessageBox MB_YESNO "An existing GAIA installation was found at $INSTDIR.$\nWould you like to remove it and continue with the installation?" IDYES remove_dir
      ; If user selects No, show exit message and quit the installer
      MessageBox MB_OK "Installation cancelled. Exiting installer..."
      Quit
    ${Else}
      Goto remove_dir
    ${EndIf}

  remove_dir:
    ; Try to remove directory and verify it was successful
    RMDir /r "$INSTDIR"
    FileWrite $0 "- Deleted all contents of install dir$\n"
    IfFileExists "$INSTDIR\*.*" 0 continue_install
      ${IfNot} ${Silent}
        MessageBox MB_OK "Unable to remove existing installation. Please close any applications using GAIA and try again."
      ${EndIf}
      Quit

  continue_install:
    ; Create fresh directory
    CreateDirectory "$INSTDIR"
    FileOpen $0 "$INSTDIR\install_log.txt" w
    FileWrite $0 "*** INSTALLATION STARTED ***$\n"

    ; Attatch console to installation to enable logging
    System::Call 'kernel32::GetStdHandle(i -11)i.r0'
    StrCpy $LogHandle $0 ; Save the handle to LogHandle variable
    System::Call 'kernel32::AttachConsole(i -1)i.r1'
    ${If} $LogHandle = 0
      ${OrIf} $1 = 0
      System::Call 'kernel32::AllocConsole()'
      System::Call 'kernel32::GetStdHandle(i -11)i.r0'
      StrCpy $LogHandle $0 ; Update the LogHandle variable if the console was allocated
    ${EndIf}
    FileWrite $0 "- Initialized logging$\n"

    ; Set the output path for future operations
    SetOutPath "$INSTDIR"

    FileWrite $0 "Starting '$GAIA_STRING' Installation...$\n"
    FileWrite $0 'Configuration:$\n'
    FileWrite $0 '  Install Dir: $INSTDIR$\n'
    FileWrite $0 '  Mode: ${MODE}$\n'
    FileWrite $0 '  CI Mode: ${CI}$\n'
    FileWrite $0 '  OGA URL: ${OGA_URL}$\n'
    FileWrite $0 '  Ryzen AI Folder: ${RYZENAI_FOLDER}$\n'
    FileWrite $0 '  NPU Driver Version: ${NPU_DRIVER_VERSION}$\n'
    FileWrite $0 '-------------------------------------------$\n'

    # Pack GAIA into the installer
    # Exclude hidden files (like .git, .gitignore) and the installation folder itself
<<<<<<< HEAD
    File /r /x installer /x .* /x ..\*.pyc ..\*.* npu_settings.json hybrid_settings.json generic_settings.json download_lfs_file.py npu_driver_utils.py amd_install_kipudrv.bat
=======
    File /r /x installer /x .* /x ..\*.pyc ..\*.* npu_settings.json hybrid_settings.json download_lfs_file.py npu_driver_utils.py amd_install_kipudrv.bat
>>>>>>> 265acc99
    FileWrite $0 "- Packaged GAIA repo$\n"

    ; Check if conda is available
    ExecWait 'where conda' $2
    FileWrite $0 "- Checked if conda is available$\n"

    ; If conda is not found, show a message and exit
    ; Otherwise, continue with the installation
    StrCmp $2 "0" check_ollama conda_not_available

    conda_not_available:
      FileWrite $0 "- Conda not installed.$\n"
      ${IfNot} ${Silent}
        MessageBox MB_YESNO "Conda is not installed. Would you like to install Miniconda?" IDYES install_miniconda IDNO exit_installer
      ${Else}
        Goto install_miniconda
      ${EndIf}

    exit_installer:
      FileWrite $0 "- Something went wrong. Exiting installer$\n"
      Quit

    install_miniconda:
      FileWrite $0 "-------------$\n"
      FileWrite $0 "- Miniconda -$\n"
      FileWrite $0 "-------------$\n"
      FileWrite $0 "- Downloading Miniconda installer...$\n"
      ExecWait 'curl -s -o "$TEMP\Miniconda3-latest-Windows-x86_64.exe" "https://repo.anaconda.com/miniconda/Miniconda3-latest-Windows-x86_64.exe"'

      ; Install Miniconda silently
      ExecWait '"$TEMP\Miniconda3-latest-Windows-x86_64.exe" /InstallationType=JustMe /AddToPath=1 /RegisterPython=0 /S /D=$PROFILE\miniconda3' $2
      ; Check if Miniconda installation was successful
      ${If} $2 == 0
        FileWrite $0 "- Miniconda installation successful$\n"
        ${IfNot} ${Silent}
          MessageBox MB_OK "Miniconda has been successfully installed."
        ${EndIf}

        StrCpy $R1 "$PROFILE\miniconda3\Scripts\conda.exe"
        Goto check_ollama

      ${Else}
        FileWrite $0 "- Miniconda installation failed$\n"
        ${IfNot} ${Silent}
          MessageBox MB_OK "Error: Miniconda installation failed. Installation will be aborted."
        ${EndIf}
        Goto exit_installer
      ${EndIf}

    check_ollama:
      FileWrite $0 "----------$\n"
      FileWrite $0 "- Ollama -$\n"
      FileWrite $0 "----------$\n"

      ; Check if ollama is available only for GENERIC mode
      ${If} ${MODE} == "GENERIC"
        ExecWait 'where ollama' $2
        FileWrite $0 "- Checked if ollama is available$\n"

        ; If ollama is not found, show a message and exit
        StrCmp $2 "0" create_env ollama_not_available
      ${Else}
        FileWrite $0 "- Skipping ollama check for ${MODE} mode$\n"
        Goto create_env
      ${EndIf}

    ollama_not_available:
      FileWrite $0 "- Ollama not installed.$\n"
      ${IfNot} ${Silent}
        MessageBox MB_OK "Ollama is not installed. Please install Ollama from ollama.com/download to proceed."
      ${EndIf}
      Goto create_env

    create_env:
      FileWrite $0 "---------------------$\n"
      FileWrite $0 "- Conda Environment -$\n"
      FileWrite $0 "---------------------$\n"

      FileWrite $0 "- Initializing conda...$\n"
      ; Use the appropriate conda executable
      ${If} $R1 == ""
        StrCpy $R1 "conda"
      ${EndIf}
      ; Initialize conda (needed for systems where conda was previously installed but not initialized)
      nsExec::ExecToStack '"$R1" init'

      FileWrite $0 "- Creating a Python 3.10 environment named 'gaia_env' in the installation directory: $INSTDIR...$\n"
      ExecWait '"$R1" create -p "$INSTDIR\gaia_env" python=3.10 -y' $R0

      ; Check if the environment creation was successful (exit code should be 0)
      StrCmp $R0 0 install_ffmpeg env_creation_failed

    env_creation_failed:
      FileWrite $0 "- ERROR: Environment creation failed$\n"
      ; Display an error message and exit
      ${IfNot} ${Silent}
        MessageBox MB_OK "ERROR: Failed to create the Python environment. Installation will be aborted."
      ${EndIf}
      Quit

    install_ffmpeg:
      FileWrite $0 "----------$\n"
      FileWrite $0 "- FFmpeg -$\n"
      FileWrite $0 "----------$\n"

      FileWrite $0 "- Installing FFmpeg using winget...$\n"
      nsExec::ExecToStack 'winget install ffmpeg'
      Pop $R0  ; Return value
      Pop $R1  ; Command output
      FileWrite $0 "- FFmpeg installation return code: $R0$\n"
      FileWrite $0 "- FFmpeg installation output:$\n$R1$\n"

      Goto install_ryzenai_driver

    install_ryzenai_driver:
      FileWrite $0 "--------------------------$\n"
      FileWrite $0 "- Ryzen AI Driver Update -$\n"
      FileWrite $0 "--------------------------$\n"

      ${If} ${MODE} == "NPU"
      ${OrIf} ${MODE} == "HYBRID"
        ; If in silent mode, skip driver update
        ${If} ${Silent}
          Goto install_gaia
        ${EndIf}

        FileWrite $0 "- Checking NPU driver version...$\n"
        nsExec::ExecToStack '"$INSTDIR\gaia_env\python.exe" npu_driver_utils.py --get-version'
        Pop $2 ; Exit code
        Pop $3 ; Command output (driver version)
        FileWrite $0 "- Driver version: $3$\n"

        ; Check if the command was successful and a driver version was found
        ${If} $2 != "0"
        ${OrIf} $3 == ""
          FileWrite $0 "- Failed to retrieve current NPU driver version$\n"
          StrCpy $3 "Unknown"
        ${EndIf}

        ; Get only the last line of $3 if it contains multiple lines
        StrCpy $4 $3 ; Copy $3 to $4 to preserve original value
        StrCpy $5 "" ; Initialize $5 as an empty string
        ${Do}
          ${StrLoc} $6 $4 "$\n" ">" ; Find the next newline character
          ${If} $6 == "" ; If no newline found, we're at the last line
            StrCpy $5 $4 ; Copy the remaining text to $5
            ${Break} ; Exit the loop
          ${Else}
            StrCpy $5 $4 "" $6 ; Copy the text after the newline to $5
            IntOp $6 $6 + 1 ; Move past the newline character
            StrCpy $4 $4 "" $6 ; Remove the processed part from $4
          ${EndIf}
        ${Loop}
        StrCpy $3 $5 ; Set $3 to the last line

        ${If} $3 == "Unknown"
          MessageBox MB_YESNO "Current driver version could not be identified. Would you like to update to ${NPU_DRIVER_VERSION} anyways?" IDYES update_driver IDNO install_gaia
        ${ElseIf} $3 != ${NPU_DRIVER_VERSION}
          FileWrite $0 "- Current driver version ($3) is not the recommended version ${NPU_DRIVER_VERSION}$\n"
          ; MessageBox MB_YESNO "Current driver version ($3) is not the recommended version ${NPU_DRIVER_VERSION}. Would you like to update it?" IDYES update_driver IDNO install_gaia
          MessageBox MB_OK "Warning: Current driver version ($3) is not the recommended version ${NPU_DRIVER_VERSION}. Please install the recommended driver version or reach out to gaia@amd.com for support." IDOK install_gaia
        ${Else}
          FileWrite $0 "- No driver update needed.$\n"
          GoTo install_gaia
        ${EndIf}
      ${EndIf}
      GoTo install_gaia

    update_driver:
      FileWrite $0 "- Installing Python requests library...$\n"
      nsExec::ExecToStack '"$INSTDIR\gaia_env\python.exe" -m pip install requests'
      Pop $R0  ; Return value
      Pop $R1  ; Command output
      FileWrite $0 "- Pip install return code: $R0$\n"
      FileWrite $0 "- Pip install output:$\n$R1$\n"

      FileWrite $0 "- Downloading driver...$\n"
      nsExec::ExecToStack '"$INSTDIR\gaia_env\python.exe" download_lfs_file.py ${RYZENAI_FOLDER}/${NPU_DRIVER_ZIP} $INSTDIR driver.zip ${OGA_TOKEN}'
      Pop $R0  ; Return value
      Pop $R1  ; Command output
      FileWrite $0 "- Download script return code: $R0$\n"
      FileWrite $0 "- Download script output:$\n$R1$\n"

      nsExec::ExecToStack '"$INSTDIR\gaia_env\python.exe" npu_driver_utils.py --update-driver --folder_path $INSTDIR'
      Pop $R0  ; Return value
      Pop $R1  ; Command output
      FileWrite $0 "- Driver update return code: $R0$\n"
      FileWrite $0 "- Driver update output:$\n$R1$\n"

      RMDir /r "$INSTDIR\npu_driver_utils.py"
      GoTo install_gaia

    install_gaia:
      FileWrite $0 "--------------------$\n"
      FileWrite $0 "- GAIA Installation -$\n"
      FileWrite $0 "--------------------$\n"

      ${If} ${MODE} == "NPU"
        FileWrite $0 "- Installing GAIA NPU...$\n"
        nsExec::ExecToStack '"$INSTDIR\gaia_env\python.exe" -m pip install -e "$INSTDIR"[npu,clip,joker] --no-warn-script-location' $R0
        Pop $R0  ; Return value
        Pop $R1  ; Command output
        FileWrite $0 "- GAIA install return code: $R0$\n"
        FileWrite $0 "- GAIA install output:$\n$R1$\n"
      ${ElseIf} ${MODE} == "HYBRID"
        FileWrite $0 "- Installing GAIA Hybrid...$\n"
        nsExec::ExecToStack '"$INSTDIR\gaia_env\python.exe" -m pip install -e "$INSTDIR"[hybrid,clip,joker] --no-warn-script-location' $R0
        Pop $R0  ; Return value
        Pop $R1  ; Command output
        FileWrite $0 "- GAIA install return code: $R0$\n"
        FileWrite $0 "- GAIA install output:$\n$R1$\n"
      ${Else}
        FileWrite $0 "- Installing GAIA Generic...$\n"
        nsExec::ExecToStack '"$INSTDIR\gaia_env\python.exe" -m pip install -e "$INSTDIR"[dml,clip,joker] --no-warn-script-location' $R0
        Pop $R0  ; Return value
        Pop $R1  ; Command output
        FileWrite $0 "- GAIA install return code: $R0$\n"
        FileWrite $0 "- GAIA install output:$\n$R1$\n"
      ${EndIf}

      ; Check if gaia installatation was successful (exit code should be 0)
      StrCmp $R0 0 gaia_install_success gaia_install_failed

    gaia_install_success:
      FileWrite $0 "- GAIA installation successful$\n"

      ; Skip Ryzen AI WHL installation for GENERIC mode
      ${If} ${MODE} == "GENERIC"
        Goto update_settings
      ${Else}
        Goto install_ryzenai_whl
      ${EndIf}

    gaia_install_failed:
      FileWrite $0 "- GAIA installation failed$\n"
      ${IfNot} ${Silent}
        MessageBox MB_OK "ERROR: GAIA package failed to install using pip. Installation will be aborted."
      ${EndIf}
      Quit

    install_ryzenai_whl:
      FileWrite $0 "-----------------------------$\n"
      FileWrite $0 "- Ryzen AI WHL Installation -$\n"
      FileWrite $0 "-----------------------------$\n"

      ; Install OGA NPU dependencies
      FileWrite $0 "- Installing ${MODE} dependencies...$\n"
      ${If} ${MODE} == "NPU"
        nsExec::ExecToStack 'conda run -p "$INSTDIR\gaia_env" lemonade-install --ryzenai npu -y --token ${OGA_TOKEN}' $R0
      ${ElseIf} ${MODE} == "HYBRID"
        nsExec::ExecToStack 'conda run -p "$INSTDIR\gaia_env" lemonade-install --ryzenai hybrid -y' $R0
      ${EndIf}

      Pop $R0  ; Return value
      Pop $R1  ; Command output
      FileWrite $0 "- ${MODE} dependencies install return code: $R0$\n"
      FileWrite $0 "- ${MODE} dependencies install output:$\n$R1$\n"
<<<<<<< HEAD
      Goto update_settings
=======
>>>>>>> 265acc99

    update_settings:
      ${If} ${MODE} == "NPU"
        FileWrite $0 "- Replacing settings.json with NPU-specific settings$\n"
        Delete "$INSTDIR\src\gaia\interface\settings.json"
        Rename "$INSTDIR\npu_settings.json" "$INSTDIR\src\gaia\interface\settings.json"

      ${ElseIf} ${MODE} == "HYBRID"
        FileWrite $0 "- Replacing settings.json with Hybrid-specific settings$\n"
        Delete "$INSTDIR\src\gaia\interface\settings.json"
        Rename "$INSTDIR\hybrid_settings.json" "$INSTDIR\src\gaia\interface\settings.json"

      ${ElseIf} ${MODE} == "GENERIC"
        FileWrite $0 "- Replacing settings.json with Generic-specific settings$\n"
        Delete "$INSTDIR\src\gaia\interface\settings.json"
        Rename "$INSTDIR\generic_settings.json" "$INSTDIR\src\gaia\interface\settings.json"
      ${EndIf}

      FileWrite $0 "*** INSTALLATION COMPLETED ***$\n"
      # Create a shortcut inside $INSTDIR
      CreateShortcut "$INSTDIR\GAIA-UI.lnk" "$SYSDIR\cmd.exe" "/C conda activate $INSTDIR\gaia_env > NUL 2>&1 && gaia" "$INSTDIR\src\gaia\interface\img\gaia.ico"
      CreateShortcut "$INSTDIR\GAIA-CLI.lnk" "$SYSDIR\cmd.exe" "/K conda activate $INSTDIR\gaia_env" "$INSTDIR\src\gaia\interface\img\gaia.ico"

      # Create a desktop shortcut that points to the newly created shortcut in $INSTDIR
      CreateShortcut "$DESKTOP\GAIA-UI.lnk" "$INSTDIR\GAIA-UI.lnk"
      CreateShortcut "$DESKTOP\GAIA-CLI.lnk" "$INSTDIR\GAIA-CLI.lnk"

      Goto end

    end:
SectionEnd

Function RunGAIA
  ExecShell "open" "$INSTDIR\GAIA-UI.lnk"
FunctionEnd
<|MERGE_RESOLUTION|>--- conflicted
+++ resolved
@@ -9,11 +9,7 @@
 !define /ifndef OGA_URL "https://api.github.com/repos/aigdat/ryzenai-sw-ea/contents/"
 !define /ifndef RYZENAI_FOLDER "ryzen_ai_13_ga"
 !define /ifndef NPU_DRIVER_ZIP "NPU_RAI1.3.zip"
-<<<<<<< HEAD
 !define /ifndef NPU_DRIVER_VERSION "32.0.203.240"
-=======
-!define /ifndef NPU_DRIVER_VERSION "32.0.203.237"
->>>>>>> 265acc99
 
 ; Define main variables
 Name "GAIA"
@@ -175,11 +171,7 @@
 
     # Pack GAIA into the installer
     # Exclude hidden files (like .git, .gitignore) and the installation folder itself
-<<<<<<< HEAD
     File /r /x installer /x .* /x ..\*.pyc ..\*.* npu_settings.json hybrid_settings.json generic_settings.json download_lfs_file.py npu_driver_utils.py amd_install_kipudrv.bat
-=======
-    File /r /x installer /x .* /x ..\*.pyc ..\*.* npu_settings.json hybrid_settings.json download_lfs_file.py npu_driver_utils.py amd_install_kipudrv.bat
->>>>>>> 265acc99
     FileWrite $0 "- Packaged GAIA repo$\n"
 
     ; Check if conda is available
@@ -427,9 +419,12 @@
 
       ; Install OGA NPU dependencies
       FileWrite $0 "- Installing ${MODE} dependencies...$\n"
+      FileWrite $0 "- Installing ${MODE} dependencies...$\n"
       ${If} ${MODE} == "NPU"
         nsExec::ExecToStack 'conda run -p "$INSTDIR\gaia_env" lemonade-install --ryzenai npu -y --token ${OGA_TOKEN}' $R0
+        nsExec::ExecToStack 'conda run -p "$INSTDIR\gaia_env" lemonade-install --ryzenai npu -y --token ${OGA_TOKEN}' $R0
       ${ElseIf} ${MODE} == "HYBRID"
+        nsExec::ExecToStack 'conda run -p "$INSTDIR\gaia_env" lemonade-install --ryzenai hybrid -y' $R0
         nsExec::ExecToStack 'conda run -p "$INSTDIR\gaia_env" lemonade-install --ryzenai hybrid -y' $R0
       ${EndIf}
 
@@ -437,10 +432,7 @@
       Pop $R1  ; Command output
       FileWrite $0 "- ${MODE} dependencies install return code: $R0$\n"
       FileWrite $0 "- ${MODE} dependencies install output:$\n$R1$\n"
-<<<<<<< HEAD
       Goto update_settings
-=======
->>>>>>> 265acc99
 
     update_settings:
       ${If} ${MODE} == "NPU"
