; Copyright(C) 2024-2025 Advanced Micro Devices, Inc. All rights reserved.
; SPDX-License-Identifier: MIT
; GAIA Installer Script

; Define command line parameters
!define /ifndef MODE "GENERIC"  ; Default to GENERIC mode if not specified
!define /ifndef OGA_TOKEN ""  ; Default to empty string if not specified
!define /ifndef OGA_URL "https://api.github.com/repos/aigdat/ryzenai-sw-ea/contents/"
!define /ifndef RYZENAI_FOLDER "ryzen_ai_13_ga"
!define /ifndef NPU_DRIVER_ZIP "NPU_RAI1.3.zip"
!define /ifndef NPU_DRIVER_VERSION "32.0.203.251"
!define /ifndef LEMONADE_VERSION "v7.0.2"
!define /ifndef RAUX_VERSION "v0.6.5+raux.0.2.0"
!define /ifndef RAUX_PRODUCT_NAME "GAIA BETA"
!define /ifndef RAUX_PRODUCT_SQUIRREL_NAME "GaiaBeta"
!define /ifndef RAUX_PRODUCT_SQUIRREL_PATH "$LOCALAPPDATA\GaiaBeta"
!define /ifndef PYTHON_VERSION "3.10.9"
!define /ifndef PYTHON_EMBED_URL "https://www.python.org/ftp/python/${PYTHON_VERSION}/python-${PYTHON_VERSION}-embed-amd64.zip"
!define /ifndef GET_PIP_URL "https://bootstrap.pypa.io/get-pip.py"

; Command line usage:
;  gaia-windows-setup.exe [/S] [/DMODE=GENERIC|NPU|HYBRID] [/DCI=ON] [/D=<installation directory>]
;    /S - Silent install with no user interface
;    /DMODE=X - Set installation mode (GENERIC, NPU, or HYBRID)
;    /D=<path> - Set installation directory (must be last parameter)

; Define main variables
Name "GAIA"

InstallDir "$LOCALAPPDATA\GAIA"

; Include modern UI elements
!include "MUI2.nsh"

; Include LogicLib
!include LogicLib.nsh

; Include Sections for RadioButton functionality
!include "Sections.nsh"

; Include nsDialogs for custom pages
!include "nsDialogs.nsh"

; Enable StrLoc function
!include StrFunc.nsh
${StrLoc}

; Include WordFunc for version comparison
!include "WordFunc.nsh"
!insertmacro VersionCompare

; For command-line parameter parsing
!include FileFunc.nsh
!insertmacro GetParameters
!insertmacro GetOptions

; Include version information
!if /FileExists "version.nsh"
  !include "version.nsh"
!else
  ; Fallback empty string if version.nsh is not available
  !define GAIA_VERSION ""
!endif

OutFile "gaia-windows-setup.exe"
!define MUI_WELCOMEFINISHPAGE_BITMAP ".\img\welcome_npu.bmp"

; Define variables for the welcome page image

; Define the GAIA_STRING variable
Var GAIA_STRING
Var SELECTED_MODE

; Variables for CPU detection
Var cpuName
Var isCpuSupported
Var ryzenAiPos
Var seriesStartPos
Var currentChar
Var Dialog
Var Label

; Component section descriptions
LangString DESC_GenericSec 1033 "Standard GAIA installation with CPU-only execution. Works on all systems."
LangString DESC_NPUSec 1033 "GAIA with NPU acceleration for optimized on-device AI. Requires Ryzen AI 300-series processors."
LangString DESC_HybridSec 1033 "GAIA with Hybrid execution mode which uses both NPU and iGPU for improved performance. Requires Ryzen AI 300-series processors."

; Warning message for incompatible processors
Function WarningPage
  ${If} $isCpuSupported != "true"
    !insertmacro MUI_HEADER_TEXT "Hardware Compatibility Warning" "Your processor does not support NPU/Hybrid modes"
    nsDialogs::Create 1018
    Pop $Dialog

    ; Create warning message with detected processor and contact info
    ${NSD_CreateLabel} 0 0 100% 140u "Detected Processor:$\n$cpuName$\nGAIA's NPU and Hybrid modes are currently only supported on AMD Ryzen AI 300-series processors.$\n$\nYou can:$\n1. Cancel the installation if you intended to use NPU/Hybrid features$\n2. Continue installation with Generic mode, which works on all systems with Ollama$\n$\n$\nFor more information, contact us at gaia@amd.com"
    Pop $Label
    SetCtlColors $Label "" "transparent"

    nsDialogs::Show
  ${EndIf}
FunctionEnd

; Using SectionGroup without /e flag since we're handling radio buttons manually
SectionGroup /e "Installation Mode" InstallModeGroup
  Section "Generic Mode" GenericSec
  SectionEnd

  ;Section /o "NPU Mode" NPUSec
  Section "-NPU Mode" NPUSec
  SectionEnd

  Section /o "Hybrid Mode" HybridSec
  SectionEnd
SectionGroupEnd

; Variable to track whether to install RAUX
Var InstallRAUX

; Custom finish page variables
Var RunGAIAUICheckbox
Var RunGAIACheckbox
Var RunRAUXCheckbox

Function .onInit
  ; Default to Hybrid mode
  StrCpy $GAIA_STRING "GAIA - Ryzen AI Hybrid Mode, ver: ${GAIA_VERSION}"
  StrCpy $SELECTED_MODE "HYBRID"

  ; Check for command-line mode parameter
  ${GetParameters} $R0
  ClearErrors
  ${GetOptions} $R0 "/MODE=" $0
  ${IfNot} ${Errors}
    ${If} $0 == "GENERIC"
    ${OrIf} $0 == "NPU"
    ${OrIf} $0 == "HYBRID"
      StrCpy $SELECTED_MODE $0
      DetailPrint "Installation mode set from command line: $SELECTED_MODE"

      ; Update GAIA_STRING based on mode
      ${If} $SELECTED_MODE == "HYBRID"
        StrCpy $GAIA_STRING "GAIA - Ryzen AI Hybrid Mode, ver: ${GAIA_VERSION}"
      ${ElseIf} $SELECTED_MODE == "NPU"
        StrCpy $GAIA_STRING "GAIA - Ryzen AI NPU Mode, ver: ${GAIA_VERSION}"
      ${ElseIf} $SELECTED_MODE == "GENERIC"
        StrCpy $GAIA_STRING "GAIA - Generic Mode, ver: ${GAIA_VERSION}"
      ${EndIf}
    ${EndIf}
  ${EndIf}

  ; Store the default selection for radio buttons
  StrCpy $R9 ${HybridSec}

  ; Select mode based on SELECTED_MODE
  ${If} $SELECTED_MODE == "GENERIC"
    ; Select Generic section
    SectionGetFlags ${GenericSec} $0
    IntOp $0 $0 | ${SF_SELECTED}
    SectionSetFlags ${GenericSec} $0

    ; Deselect others
    SectionGetFlags ${NPUSec} $0
    IntOp $0 $0 & ${SECTION_OFF}
    SectionSetFlags ${NPUSec} $0

    SectionGetFlags ${HybridSec} $0
    IntOp $0 $0 & ${SECTION_OFF}
    SectionSetFlags ${HybridSec} $0

    ; Update radio button variable
    StrCpy $R9 ${GenericSec}
  ${ElseIf} $SELECTED_MODE == "NPU"
    ; Select NPU section
    SectionGetFlags ${NPUSec} $0
    IntOp $0 $0 | ${SF_SELECTED}
    SectionSetFlags ${NPUSec} $0

    ; Deselect others
    SectionGetFlags ${GenericSec} $0
    IntOp $0 $0 & ${SECTION_OFF}
    SectionSetFlags ${GenericSec} $0

    SectionGetFlags ${HybridSec} $0
    IntOp $0 $0 & ${SECTION_OFF}
    SectionSetFlags ${HybridSec} $0

    ; Update radio button variable
    StrCpy $R9 ${NPUSec}
  ${Else} ; Default to HYBRID
    ; Select Hybrid mode as default
    SectionGetFlags ${HybridSec} $0
    IntOp $0 $0 | ${SF_SELECTED}
    SectionSetFlags ${HybridSec} $0

    ; Deselect the others
    SectionGetFlags ${GenericSec} $0
    IntOp $0 $0 & ${SECTION_OFF}
    SectionSetFlags ${GenericSec} $0

    SectionGetFlags ${NPUSec} $0
    IntOp $0 $0 & ${SECTION_OFF}
    SectionSetFlags ${NPUSec} $0

    ; Update radio button variable
    StrCpy $R9 ${HybridSec}
  ${EndIf}

  ; Check CPU name to determine if NPU/Hybrid sections should be enabled
  DetailPrint "Checking CPU model..."

  ; Use registry query to get CPU name
  nsExec::ExecToStack 'reg query "HKEY_LOCAL_MACHINE\HARDWARE\DESCRIPTION\System\CentralProcessor\0" /v ProcessorNameString'
  Pop $0 ; Return value
  Pop $cpuName ; Output (CPU name)
  DetailPrint "Detected CPU: $cpuName"

  ; Check if CPU name contains "Ryzen AI" and a 3-digit number starting with 3
  StrCpy $isCpuSupported "false" ; Initialize CPU allowed flag to false

  ${StrLoc} $ryzenAiPos $cpuName "Ryzen AI" ">"
  ${If} $ryzenAiPos != ""
    ; Found "Ryzen AI", now look for 3xx series
    ${StrLoc} $seriesStartPos $cpuName " 3" ">"
    ${If} $seriesStartPos != ""
      ; Check if the character after "3" is a digit (first digit of model number)
      StrCpy $currentChar $cpuName 1 $seriesStartPos+2
      ${If} $currentChar >= "0"
        ${AndIf} $currentChar <= "9"
        ; Check if the character after that is also a digit (second digit of model number)
        StrCpy $currentChar $cpuName 1 $seriesStartPos+3
        ${If} $currentChar >= "0"
          ${AndIf} $currentChar <= "9"
          ; Found a complete 3-digit number starting with 3
          StrCpy $isCpuSupported "true"
          DetailPrint "Detected Ryzen AI 3xx series processor"
        ${EndIf}
      ${EndIf}
    ${EndIf}
  ${EndIf}

  DetailPrint "CPU is compatible with Ryzen AI NPU/Hybrid software: $isCpuSupported"

  ; If CPU is not compatible, disable NPU and Hybrid sections and force Generic
  ${If} $isCpuSupported != "true"
    ; Disable NPU section (make it unselectable)
    SectionGetFlags ${NPUSec} $0
    IntOp $0 $0 & ${SECTION_OFF}    ; Turn off selection
    IntOp $0 $0 | ${SF_RO}          ; Make it read-only
    SectionSetFlags ${NPUSec} $0

    ; Disable Hybrid section (make it unselectable)
    SectionGetFlags ${HybridSec} $0
    IntOp $0 $0 & ${SECTION_OFF}    ; Turn off selection
    IntOp $0 $0 | ${SF_RO}          ; Make it read-only
    SectionSetFlags ${HybridSec} $0

    ; Force Generic selection
    SectionGetFlags ${GenericSec} $0
    IntOp $0 $0 | ${SF_SELECTED}    ; Turn on selection
    SectionSetFlags ${GenericSec} $0

    ; Update stored radio button variable for incompatible CPUs
    StrCpy $R9 ${GenericSec}

    ; Update variables for Generic mode
    StrCpy $SELECTED_MODE "GENERIC"
    StrCpy $GAIA_STRING "GAIA - Generic Mode, ver: ${GAIA_VERSION}"

    ; Make a note in the detail log
    DetailPrint "CPU not compatible with Ryzen AI, forcing Generic mode"
  ${EndIf}

  ; Initialize InstallRAUX to 1 (checked)
  StrCpy $InstallRAUX "1"

  ; Hide RAUX option if not installed
  ${If} $InstallRAUX != "1"
    !define MUI_FINISHPAGE_SHOWREADME2 ""
  ${EndIf}
FunctionEnd

; Define constants
!define PRODUCT_NAME "GAIA"
!define ICON_FILE "../src/gaia/interface/img/gaia.ico"

; Custom page for RAUX installation option
Function RAUXOptionsPage
  !insertmacro MUI_HEADER_TEXT "Additional Components" "Choose additional components to install"
  nsDialogs::Create 1018
  Pop $0

  ${NSD_CreateCheckbox} 10 10 100% 12u "Install ${RAUX_PRODUCT_NAME}"
  Pop $1
  ${NSD_SetState} $1 $InstallRAUX
  SetCtlColors $1 "" "transparent"

  ${NSD_CreateLabel} 25 30 100% 40u "${RAUX_PRODUCT_NAME} (an Open-WebUI fork) is AMD's new UI for interacting with AI models.$\nIt provides a chat interface similar to ChatGPT and other AI assistants.$\nThis feature is currently in beta."
  Pop $2
  SetCtlColors $2 "" "transparent"

  nsDialogs::Show
FunctionEnd

Function RAUXOptionsLeave
  ${NSD_GetState} $1 $InstallRAUX
FunctionEnd

; Custom finish page
Function CustomFinishPage
  nsDialogs::Create 1018
  Pop $Dialog

  ${NSD_CreateLabel} 0 20 100% 40u "$GAIA_STRING has been installed successfully! A shortcut has been added to your Desktop.$\n$\n$\nWhat would you like to do next?"
  Pop $0

  ${NSD_CreateCheckbox} 20 100 100% 12u "Run GAIA UI"
  Pop $RunGAIAUICheckbox

  ${NSD_CreateCheckbox} 20 120 100% 12u "Run GAIA CLI"
  Pop $RunGAIACheckbox

  ${If} $InstallRAUX == "1"
    ${NSD_CreateCheckbox} 20 140 100% 12u "Run ${RAUX_PRODUCT_NAME}"
    Pop $RunRAUXCheckbox
  ${EndIf}

  nsDialogs::Show
FunctionEnd

Function CustomFinishLeave
  ${NSD_GetState} $RunGAIAUICheckbox $0
  ${If} $0 == ${BST_CHECKED}
    Call RunGAIAUI
  ${EndIf}

  ${NSD_GetState} $RunGAIACheckbox $0
  ${If} $0 == ${BST_CHECKED}
    Call RunGAIACLI
  ${EndIf}

  ${If} $InstallRAUX == "1"
    ${NSD_GetState} $RunRAUXCheckbox $0
    ${If} $0 == ${BST_CHECKED}
      Call RunRAUX
    ${EndIf}
  ${EndIf}
FunctionEnd

; MUI Settings
!insertmacro MUI_PAGE_WELCOME
!insertmacro MUI_PAGE_LICENSE "LICENSE"
Page custom WarningPage
!insertmacro MUI_PAGE_COMPONENTS
!insertmacro MUI_PAGE_DIRECTORY
Page custom RAUXOptionsPage RAUXOptionsLeave
!insertmacro MUI_PAGE_INSTFILES
Page custom CustomFinishPage CustomFinishLeave
!insertmacro MUI_LANGUAGE "English"

; Set the installer icon
Icon ${ICON_FILE}

; Language settings
LangString MUI_TEXT_WELCOME_INFO_TITLE 1033 "Welcome to the GAIA Installer"
LangString MUI_TEXT_WELCOME_INFO_TEXT 1033 "This wizard will install $GAIA_STRING on your computer."
LangString MUI_TEXT_DIRECTORY_TITLE 1033 "Select Installation Directory"
LangString MUI_TEXT_INSTALLING_TITLE 1033 "Installing $GAIA_STRING"
LangString MUI_TEXT_FINISH_TITLE 1033 "Installation Complete"
LangString MUI_TEXT_FINISH_SUBTITLE 1033 "Thank you for installing GAIA!"
LangString MUI_TEXT_ABORT_TITLE 1033 "Installation Aborted"
LangString MUI_TEXT_ABORT_SUBTITLE 1033 "Installation has been aborted."
LangString MUI_BUTTONTEXT_FINISH 1033 "Finish"
LangString MUI_TEXT_LICENSE_TITLE 1033 "License Agreement"
LangString MUI_TEXT_LICENSE_SUBTITLE 1033 "Please review the license terms before installing GAIA."

; Insert the description macros
!insertmacro MUI_FUNCTION_DESCRIPTION_BEGIN
  !insertmacro MUI_DESCRIPTION_TEXT ${GenericSec} $(DESC_GenericSec)
  !insertmacro MUI_DESCRIPTION_TEXT ${NPUSec} $(DESC_NPUSec)
  !insertmacro MUI_DESCRIPTION_TEXT ${HybridSec} $(DESC_HybridSec)
!insertmacro MUI_FUNCTION_DESCRIPTION_END

; Function to update selected mode when selection changes
Function .onSelChange
  ; Use RadioButton macros to enforce mutual exclusivity
  !insertmacro StartRadioButtons $R9
  !insertmacro RadioButton ${GenericSec}
  !insertmacro RadioButton ${NPUSec}
  !insertmacro RadioButton ${HybridSec}
  !insertmacro EndRadioButtons

  ; Update variables based on selection
  SectionGetFlags ${GenericSec} $0
  IntOp $0 $0 & ${SF_SELECTED}
  ${If} $0 == ${SF_SELECTED}
    StrCpy $SELECTED_MODE "GENERIC"
    StrCpy $GAIA_STRING "GAIA - Generic Mode, ver: ${GAIA_VERSION}"
  ${EndIf}

  SectionGetFlags ${NPUSec} $0
  IntOp $0 $0 & ${SF_SELECTED}
  ${If} $0 == ${SF_SELECTED}
    StrCpy $SELECTED_MODE "NPU"
    StrCpy $GAIA_STRING "GAIA - Ryzen AI NPU Mode, ver: ${GAIA_VERSION}"
  ${EndIf}

  SectionGetFlags ${HybridSec} $0
  IntOp $0 $0 & ${SF_SELECTED}
  ${If} $0 == ${SF_SELECTED}
    StrCpy $SELECTED_MODE "HYBRID"
    StrCpy $GAIA_STRING "GAIA - Ryzen AI Hybrid Mode, ver: ${GAIA_VERSION}"
  ${EndIf}

  DetailPrint "Selected mode changed to: $SELECTED_MODE"
FunctionEnd

; Define a section for the installation
Section "-Install Main Components" SEC01
  DetailPrint "*** INSTALLATION STARTED ***"
  DetailPrint "------------------------"
  DetailPrint "- Installation Section -"
  DetailPrint "------------------------"

  ; Check if directory exists before proceeding
  IfFileExists "$INSTDIR\*.*" 0 continue_install
    ${IfNot} ${Silent}
      MessageBox MB_YESNO "An existing GAIA installation was found at $INSTDIR.$\n$\nWould you like to remove it and continue with the installation?" IDYES remove_dir
      ; If user selects No, show exit message and quit the installer
      MessageBox MB_OK "Installation cancelled. Exiting installer..."
      DetailPrint "Installation cancelled by user"
      Quit
    ${Else}
      GoTo remove_dir
    ${EndIf}

  remove_dir:
    ; Remove existing installation directory
    nsExec::Exec '"cmd.exe" /C rmdir /s /q "$INSTDIR"'
    DetailPrint "- Deleted all contents of install dir"

    IfFileExists "$INSTDIR\*.*" 0 continue_install
      ${IfNot} ${Silent}
        MessageBox MB_OK "Unable to remove existing installation. Please close any applications using GAIA and try again."
      ${EndIf}
      DetailPrint "Failed to remove existing installation"
      Quit

  continue_install:

    ; Start RAUX installer early in parallel with GAIA setup
    Call run_raux_installer

    ; Create fresh directory
    CreateDirectory "$INSTDIR"
    CreateDirectory "$INSTDIR\python"

    ; Set the output path for future operations
    SetOutPath "$INSTDIR"

    DetailPrint "Starting '$GAIA_STRING' Installation..."
    DetailPrint 'Configuration:'
    DetailPrint '  Install Dir: $INSTDIR'
    DetailPrint '  Mode: $SELECTED_MODE'
    DetailPrint '  OGA URL: ${OGA_URL}'
    DetailPrint '  Ryzen AI Folder: ${RYZENAI_FOLDER}'
    DetailPrint '  Recommended NPU Driver Version: ${NPU_DRIVER_VERSION}'
    DetailPrint '-------------------------------------------'

    ; Pack GAIA into the installer
    ; Exclude hidden files (like .git, .gitignore) and the installation folder itself
    File /r /x installer /x .* /x ..\*.pyc ..\*.* download_lfs_file.py npu_driver_utils.py amd_install_kipudrv.bat install.bat launch_gaia.bat installer_utils.py
    DetailPrint "- Packaged GAIA repo"

    ; Create bin directory and move launch script there
    CreateDirectory "$INSTDIR\bin"
    Rename "$INSTDIR\launch_gaia.bat" "$INSTDIR\bin\launch_gaia.bat"
    DetailPrint "- Created bin directory and moved launch script"

    ; Download and set up embedded Python
    DetailPrint "-------------------"
    DetailPrint "- Python Setup -"
    DetailPrint "-------------------"
    DetailPrint "- Downloading embedded Python ${PYTHON_VERSION}..."

    ; Download embedded Python
    ExecWait 'curl -s -o "$INSTDIR\python\python.zip" "${PYTHON_EMBED_URL}"' $0
    ${If} $0 != 0
      DetailPrint "- ERROR: Failed to download Python"
      ${IfNot} ${Silent}
        MessageBox MB_OK "Failed to download Python. Installation will be aborted."
      ${EndIf}
      Quit
    ${EndIf}

    ; Extract Python zip
    DetailPrint "- Extracting Python..."
    nsExec::ExecToStack 'powershell -Command "Expand-Archive -Path \"$INSTDIR\python\python.zip\" -DestinationPath \"$INSTDIR\python\" -Force"'
    Pop $0
    Pop $1
    ${If} $0 != 0
      DetailPrint "- ERROR: Failed to extract Python"
      DetailPrint "- Error details: $1"
      ${IfNot} ${Silent}
        MessageBox MB_OK "Failed to extract Python. Installation will be aborted."
      ${EndIf}
      Quit
    ${EndIf}
    Delete "$INSTDIR\python\python.zip"

    ; Download get-pip.py
    DetailPrint "- Setting up pip..."
    ExecWait 'curl -sSL "${GET_PIP_URL}" -o "$INSTDIR\python\get-pip.py"' $0
    ${If} $0 != 0
      DetailPrint "- ERROR: Failed to download get-pip.py"
      ${IfNot} ${Silent}
        MessageBox MB_OK "Failed to download get-pip.py. Installation will be aborted."
      ${EndIf}
      Quit
    ${EndIf}

    ; Install pip
    ExecWait '"$INSTDIR\python\python.exe" "$INSTDIR\python\get-pip.py" --no-warn-script-location' $0
    ${If} $0 != 0
      DetailPrint "- ERROR: Failed to install pip"
      ${IfNot} ${Silent}
        MessageBox MB_OK "Failed to install pip. Installation will be aborted."
      ${EndIf}
      Quit
    ${EndIf}
    Delete "$INSTDIR\python\get-pip.py"

    ; Modify python*._pth file to include site-packages
    DetailPrint "- Configuring Python paths..."
    FileOpen $2 "$INSTDIR\python\python310._pth" a
    FileSeek $2 0 END
    FileWrite $2 "$\r$\nLib$\r$\n"
    FileWrite $2 "$\r$\nLib\site-packages$\r$\n"
    FileClose $2

    ; Check if Python setup was successful
    ExecWait '"$INSTDIR\python\python.exe" -c "print(\"Python test\")"' $0
    ${If} $0 != 0
      DetailPrint "- ERROR: Python setup failed"
      ${IfNot} ${Silent}
        MessageBox MB_OK "Failed to set up Python. Installation will be aborted."
      ${EndIf}
      Quit
    ${EndIf}

    ; Install required packaging module
    DetailPrint "- Installing packaging module..."
    nsExec::ExecToStack '"$INSTDIR\python\python.exe" -m pip install packaging'
    Pop $6  ; Return value
    Pop $7  ; Command output
    DetailPrint "- Packaging installation result:"
    DetailPrint "  Return code: $6"
    DetailPrint "  Output: $7"

    DetailPrint "- Python setup completed successfully"

    

    ; Continue with mode-specific setup
    ${If} $SELECTED_MODE == "GENERIC"
      GoTo check_ollama
    ${Else}
      GoTo check_lemonade
    ${EndIf}

    check_lemonade:
      DetailPrint "------------"
      DetailPrint "- Lemonade -"
      DetailPrint "------------"

      ; Check if lemonade is available by trying to run it
      nsExec::ExecToStack 'cmd.exe /c "lemonade-server --version"'
      Pop $2  ; Return value
      Pop $3  ; Command output
      DetailPrint "- Checked if lemonade is available (return code: $2)"

      ; If lemonade is not found (return code != 0), show message and proceed with installation
      ${If} $2 != "0"
        DetailPrint "- Lemonade not installed or not in PATH"
        ${IfNot} ${Silent}
          MessageBox MB_YESNO "Lemonade is required but not installed.$\n$\nWould you like to install Lemonade now?" IDYES install_lemonade IDNO skip_lemonade
        ${Else}
          GoTo skip_lemonade
        ${EndIf}
      ${Else}
        DetailPrint "- Lemonade is installed, checking version compatibility..."

        DetailPrint "- Checking Lemonade version compatibility:"
        DetailPrint "- Expected version: ${LEMONADE_VERSION}"
        DetailPrint "- Actual version: $3"

        ; Call installer_utils.py to check version compatibility
        DetailPrint "- Running version check command..."
        nsExec::ExecToStack 'cmd /c ""$INSTDIR\python\python.exe" "$INSTDIR\installer_utils.py" "${LEMONADE_VERSION}" "$3""'
        Pop $4  ; Return value
        Pop $5  ; Command output

        DetailPrint "- Version check result:"
        DetailPrint "- Return code: $4"
        DetailPrint "- Output: $5"

        ${If} $4 == "0"
          DetailPrint "- Lemonade version is compatible"
          GoTo create_env
        ${Else}
          DetailPrint "- Lemonade version is not compatible"
          ${IfNot} ${Silent}
            MessageBox MB_YESNO "Your $3 and is not compatible with the required version ${LEMONADE_VERSION}.$\n$\nWould you like to update Lemonade now?" IDYES install_lemonade IDNO skip_lemonade
          ${Else}
            GoTo skip_lemonade
          ${EndIf}
        ${EndIf}
      ${EndIf}

    install_lemonade:
      ; Check if file already exists and delete it first
      IfFileExists "$TEMP\Lemonade_Server_Installer.exe" 0 download_lemonade
        Delete "$TEMP\Lemonade_Server_Installer.exe"

      download_lemonade:
        DetailPrint "- Downloading Lemonade installer..."
        ; Use nsExec::ExecToStack to capture the output and error code
        nsExec::ExecToStack 'curl -L -f -v --retry 3 --retry-delay 2 -o "$TEMP\Lemonade_Server_Installer.exe" "https://github.com/lemonade-sdk/lemonade/releases/download/${LEMONADE_VERSION}/Lemonade_Server_Installer.exe"'
        Pop $0  ; Return value
        Pop $1  ; Command output
        DetailPrint "- Curl return code: $0"
        DetailPrint "- Curl output: $1"

      ; Check if download was successful
      IfFileExists "$TEMP\Lemonade_Server_Installer.exe" lemonade_download_success lemonade_download_failed

      lemonade_download_failed:
        DetailPrint "- Failed to download Lemonade installer"
        ${IfNot} ${Silent}
          MessageBox MB_OK "Failed to download Lemonade installer. Please install Lemonade manually from https://github.com/lemonade-sdk/lemonade/releases after installation completes."
        ${EndIf}
        GoTo skip_lemonade

      lemonade_download_success:
        DetailPrint "- Download successful ($TEMP\Lemonade_Server_Installer.exe), installing Lemonade..."
        ExecWait '"$TEMP\Lemonade_Server_Installer.exe" /Extras=hybrid' $2

        ${If} $2 == 0
          DetailPrint "- Lemonade installation successful"
          ${IfNot} ${Silent}
            MessageBox MB_OK "Lemonade has been successfully installed."
          ${EndIf}
        ${Else}
          DetailPrint "- Lemonade installation failed with error code: $2"
          DetailPrint "- Please install Lemonade manually after GAIA installation"
          ${IfNot} ${Silent}
            MessageBox MB_OK "Lemonade installation failed. Please install Lemonade manually from https://github.com/lemonade-sdk/lemonade/releases and try again.$\n$\nError code: $2"
          ${EndIf}
          GoTo exit_installer
        ${EndIf}

        ; Clean up the downloaded installer
        Delete "$TEMP\Lemonade_Server_Installer.exe"
        GoTo create_env

    skip_lemonade:
      DetailPrint "- Continuing installation without Lemonade"
      GoTo create_env

    check_ollama:
      DetailPrint "----------"
      DetailPrint "- Ollama -"
      DetailPrint "----------"

      ; Check if ollama is available only for GENERIC mode
      ${If} $SELECTED_MODE == "GENERIC"
        ExecWait 'where ollama' $2
        DetailPrint "- Checked if ollama is available"

        ; If ollama is not found, show a message and exit
        StrCmp $2 "0" create_env ollama_not_available
      ${Else}
        DetailPrint "- Skipping ollama check for $SELECTED_MODE mode"
        GoTo create_env
      ${EndIf}

    ollama_not_available:
      DetailPrint "- Ollama not installed."
      ${IfNot} ${Silent}
        MessageBox MB_YESNO "Ollama is required but not installed. Would you like to install Ollama now? You can install it later from ollama.com/download" IDYES install_ollama IDNO skip_ollama
      ${EndIf}
      GoTo skip_ollama

    install_ollama:
      DetailPrint "- Downloading Ollama installer..."
      ExecWait 'curl -L -o "$TEMP\OllamaSetup.exe" "https://ollama.com/download/OllamaSetup.exe"'

      ; Check if download was successful
      IfFileExists "$TEMP\OllamaSetup.exe" download_success download_failed

      download_failed:
        DetailPrint "- Failed to download Ollama installer"
        ${IfNot} ${Silent}
          MessageBox MB_OK "Failed to download Ollama installer. Please install Ollama manually from ollama.com/download after installation completes."
        ${EndIf}
        GoTo skip_ollama

      download_success:
        DetailPrint "- Download successful ($TEMP\OllamaSetup.exe), installing Ollama..."
        ; Run with elevated privileges and wait for completion
        ExecWait '"$TEMP\OllamaSetup.exe" /SILENT' $2

        ${If} $2 == 0
          DetailPrint "- Ollama installation successful"
          ${IfNot} ${Silent}
            MessageBox MB_OK "Ollama has been successfully installed."
          ${EndIf}
        ${Else}
          DetailPrint "- Ollama installation failed with error code: $2"
          DetailPrint "- Please install Ollama manually after GAIA installation"
          ${IfNot} ${Silent}
            MessageBox MB_OK "Ollama installation failed. Please install Ollama manually from ollama.com/download after installation completes.$\n$\nError code: $2"
          ${EndIf}
        ${EndIf}

        ; Clean up the downloaded installer
        Delete "$TEMP\OllamaSetup.exe"
        GoTo skip_ollama

    skip_ollama:
      DetailPrint "- Continuing installation without Ollama"
      GoTo create_env

    exit_installer:
      DetailPrint "- Installation cancelled. Exiting installer..."
      Quit

    create_env:
      DetailPrint "---------------------"
      DetailPrint "- Python Environment -"
      DetailPrint "---------------------"

      ; Install required packages
      DetailPrint "- Installing required Python packages..."
      nsExec::ExecToLog '"$INSTDIR\python\python.exe" -m pip install --upgrade pip setuptools wheel'
      Pop $R0
      ${If} $R0 != 0
        DetailPrint "- ERROR: Failed to install basic Python packages"
        ${IfNot} ${Silent}
          MessageBox MB_OK "ERROR: Failed to install required Python packages. Installation will be aborted."
        ${EndIf}
        Quit
      ${EndIf}

      # Download docopt.py TO FIX CIRCULAR DEPENDENCY ERROR
      DetailPrint "- Downloading docopt.py to fix circular dependency..."
      nsExec::ExecToStack 'curl -L -o "$INSTDIR\python\docopt.py" "https://raw.githubusercontent.com/docopt/docopt/master/docopt.py"'
      Pop $0  ; Return value
      Pop $1  ; Command output

      ${If} $0 != 0
        DetailPrint "- ERROR: Failed to download docopt.py"
        DetailPrint "- Error details: $1"
        ${IfNot} ${Silent}
          MessageBox MB_OK "Failed to download docopt.py. Installation will be aborted."
        ${EndIf}
        Quit
      ${EndIf}

      ; Verify the file was downloaded successfully
      IfFileExists "$INSTDIR\python\docopt.py" 0 docopt_download_failed
        DetailPrint "- Successfully downloaded docopt.py"
        GoTo install_ffmpeg

      docopt_download_failed:
        DetailPrint "- ERROR: docopt.py file not found after download"
        ${IfNot} ${Silent}
          MessageBox MB_OK "Failed to verify docopt.py download. Installation will be aborted."
        ${EndIf}
        Quit

      GoTo install_ffmpeg

    install_ffmpeg:
      DetailPrint "----------"
      DetailPrint "- FFmpeg -"
      DetailPrint "----------"

      DetailPrint "- Checking if FFmpeg is already installed..."
      nsExec::ExecToStack 'where ffmpeg'
      Pop $R0  ; Return value
      Pop $R1  ; Command output

      ${If} $R0 == 0
        DetailPrint "- FFmpeg is already installed"
      ${Else}
        DetailPrint "- Installing FFmpeg using winget..."
        nsExec::ExecToLog 'winget install ffmpeg'
        Pop $R0  ; Return value
        Pop $R1  ; Command output
        DetailPrint "- FFmpeg installation return code: $R0"
        DetailPrint "- FFmpeg installation output:"
        DetailPrint "$R1"
      ${EndIf}
      GoTo install_ryzenai_driver

    install_ryzenai_driver:
      DetailPrint "--------------------------"
      DetailPrint "- Ryzen AI Driver Update -"
      DetailPrint "--------------------------"

      ${If} $SELECTED_MODE == "NPU"
      ${OrIf} $SELECTED_MODE == "HYBRID"
        ; If in silent mode, skip driver update
        ${If} ${Silent}
          GoTo install_gaia
        ${EndIf}

        DetailPrint "- Checking NPU driver version..."
        nsExec::ExecToStack '"$INSTDIR\python\python.exe" npu_driver_utils.py --get-version'
        Pop $2 ; Exit code
        Pop $3 ; Command output (driver version)
        DetailPrint "- Driver version: $3"

        ; Check if the command was successful and a driver version was found
        ${If} $2 != "0"
        ${OrIf} $3 == ""
          DetailPrint "- Failed to retrieve current NPU driver version"
          StrCpy $3 "Unknown"
        ${EndIf}

        ; Get only the last line of $3 if it contains multiple lines
        StrCpy $4 $3 ; Copy $3 to $4 to preserve original value
        StrCpy $5 "" ; Initialize $5 as an empty string
        ${Do}
          ${StrLoc} $6 $4 "$\n" ">" ; Find the next newline character
          ${If} $6 == "" ; If no newline found, we're at the last line
            StrCpy $5 $4 ; Copy the remaining text to $5
            ${Break} ; Exit the loop
          ${Else}
            StrCpy $5 $4 "" $6 ; Copy the text after the newline to $5
            IntOp $6 $6 + 1 ; Move past the newline character
            StrCpy $4 $4 "" $6 ; Remove the processed part from $4
          ${EndIf}
        ${Loop}
        StrCpy $3 $5 ; Set $3 to the last line

        ${If} $3 == "Unknown"
          MessageBox MB_YESNO "WARNING: Current driver could not be identified. If you run into issues, please install the recommended driver version (${NPU_DRIVER_VERSION}) or reach out to gaia@amd.com for support.$\n$\nContinue installation?" IDYES install_gaia IDNO exit_installer
        ${Else}
          ; Compare versions
          ${VersionCompare} "$3" "${NPU_DRIVER_VERSION}" $R1

          ; $R1=0 versions are equal
          ; $R1=1 version is newer than NPU_DRIVER_VERSION
          ; $R1=2 version is older than NPU_DRIVER_VERSION

          ${If} $R1 == "2"
            DetailPrint "- Current driver version ($3) is older than the recommended version ${NPU_DRIVER_VERSION}"
            MessageBox MB_YESNO "WARNING: Current driver ($3) is older than the recommended driver version ${NPU_DRIVER_VERSION}. If you run into issues, please install the recommended driver or reach out to gaia@amd.com for support.$\n$\nContinue installation?" IDYES install_gaia IDNO exit_installer
          ${Else}
            DetailPrint "- Current driver version ($3) is equal to or newer than the recommended version ${NPU_DRIVER_VERSION}. No update needed."
            GoTo install_gaia
          ${EndIf}
        ${EndIf}
      ${EndIf}
      GoTo install_gaia

    update_driver:
      DetailPrint "- Installing Python requests library..."
      nsExec::ExecToLog '"$INSTDIR\python\python.exe" -m pip install requests'

      DetailPrint "- Downloading driver..."
      nsExec::ExecToLog '"$INSTDIR\python\python.exe" download_lfs_file.py ${RYZENAI_FOLDER}/${NPU_DRIVER_ZIP} $INSTDIR driver.zip ${OGA_TOKEN}'

      DetailPrint "- Updating driver..."
      nsExec::ExecToLog '"$INSTDIR\python\python.exe" npu_driver_utils.py --update-driver --folder_path $INSTDIR'

      RMDir /r "$INSTDIR\npu_driver_utils.py"
      GoTo install_gaia

    install_gaia:
      DetailPrint "---------------------"
      DetailPrint "- GAIA Installation -"
      DetailPrint "---------------------"

      DetailPrint "- Starting GAIA installation (this can take 5-10 minutes)..."
      DetailPrint "- See $INSTDIR\gaia_install.log for detailed progress..."
      ; Call the batch file with required parameters
      ExecWait '"$INSTDIR\install.bat" "$INSTDIR\python\python.exe" "$INSTDIR" $SELECTED_MODE' $R0

      ; Check if installation was successful
      ${If} $R0 == 0
        DetailPrint "*** INSTALLATION COMPLETED ***"
        DetailPrint "- GAIA package installation successful"

        ; Skip Ryzen AI WHL installation for GENERIC mode
        ${If} $SELECTED_MODE == "GENERIC"
          GoTo create_shortcuts
        ${Else}
          GoTo install_ryzenai_whl
        ${EndIf}
      ${Else}
        DetailPrint "*** INSTALLATION FAILED ***"
        DetailPrint "- Please check $INSTDIR\gaia_install.log for detailed error information"
        DetailPrint "- For additional support, please contact gaia@amd.com and"
        DetailPrint "include the log file, or create an issue at"
        DetailPrint "https://github.com/amd/gaia"
        ${IfNot} ${Silent}
          MessageBox MB_OK "GAIA installation failed.$\n$\nPlease check $INSTDIR\gaia_install.log for detailed error information."
        ${EndIf}
        Abort
      ${EndIf}

    install_ryzenai_whl:
      DetailPrint "-----------------------------"
      DetailPrint "- Ryzen AI WHL Installation -"
      DetailPrint "-----------------------------"

      ; Install OGA NPU dependencies
      DetailPrint "- Installing $SELECTED_MODE dependencies..."
      ${If} $SELECTED_MODE == "NPU"
        nsExec::ExecToLog '"$INSTDIR\python\Scripts\lemonade-install" --ryzenai npu -y --token ${OGA_TOKEN}'
        Pop $R0  ; Return value
        ${If} $R0 != 0
          DetailPrint "*** ERROR: NPU dependencies installation failed ***"
          DetailPrint "- Please review the output above to diagnose the issue."
          DetailPrint "- You can save this window's content by right-clicking and"
          DetailPrint "selecting 'Copy Details To Clipboard'"
          DetailPrint "- For additional support, please contact gaia@amd.com and"
          DetailPrint "include the log file, or create an issue at"
          DetailPrint "https://github.com/amd/gaia"
          DetailPrint "- When ready, please close the window to exit the installer."
          ${IfNot} ${Silent}
            MessageBox MB_OK "Failed to install NPU dependencies. Please review the installer output window for details by clicking on 'Show details'."
          ${EndIf}
          Abort
        ${EndIf}
      ${ElseIf} $SELECTED_MODE == "HYBRID"
        DetailPrint "- Running lemonade-install for hybrid mode..."
        nsExec::ExecToLog '"$INSTDIR\python\Scripts\lemonade-install" --ryzenai hybrid -y'
        Pop $R0  ; Return value
        ${If} $R0 != 0
          DetailPrint "*** ERROR: Hybrid dependencies installation failed ***"
          DetailPrint "- Please review the output above to diagnose the issue."
          DetailPrint "- You can save this window's content by right-clicking and"
          DetailPrint "selecting 'Copy Details To Clipboard'"
          DetailPrint "- For additional support, please contact gaia@amd.com and"
          DetailPrint "include the log output details."
          DetailPrint "- When ready, please close the window to exit the installer."
          ${IfNot} ${Silent}
            MessageBox MB_OK "Failed to install Hybrid dependencies. Please review the installer output window for details by clicking on 'Show details'."
          ${EndIf}
          Abort
        ${EndIf}
      ${EndIf}

      DetailPrint "- Dependencies installation completed successfully"
      GoTo update_settings

    update_settings:
      ${If} $SELECTED_MODE == "NPU"
        DetailPrint "- Copying NPU-specific settings"
        CopyFiles "$INSTDIR\src\gaia\interface\npu_settings.json" "$INSTDIR\python\lib\site-packages\gaia\interface\npu_settings.json"

      ${ElseIf} $SELECTED_MODE == "HYBRID"
        DetailPrint "- Copying Hybrid-specific settings"
        CopyFiles "$INSTDIR\src\gaia\interface\hybrid_settings.json" "$INSTDIR\python\lib\site-packages\gaia\interface\hybrid_settings.json"

      ${ElseIf} $SELECTED_MODE == "GENERIC"
        DetailPrint "- Copying Generic-specific settings"
        CopyFiles "$INSTDIR\src\gaia\interface\generic_settings.json" "$INSTDIR\python\lib\site-packages\gaia\interface\generic_settings.json"
      ${EndIf}
<<<<<<< HEAD
=======
      GoTo run_raux_installer

    run_raux_installer:
      ; Check if user chose to install RAUX
      ${If} $InstallRAUX == "1"
        DetailPrint "[RAUX-Installer] ====================="
        DetailPrint "[RAUX-Installer] RAUX Installation"
        DetailPrint "[RAUX-Installer] ====================="

        DetailPrint "[RAUX-Installer] Creating RAUX installation directory..."
        CreateDirectory "$LOCALAPPDATA\${RAUX_PROJECT_NAME}"

        DetailPrint "[RAUX-Installer] Creating temporary directory..."
        CreateDirectory "$LOCALAPPDATA\${RAUX_PROJECT_NAME}\${RAUX_PROJECT_NAME_CONCAT}_temp"
        SetOutPath "$LOCALAPPDATA\${RAUX_PROJECT_NAME}\${RAUX_PROJECT_NAME_CONCAT}_temp"

        DetailPrint "[RAUX-Installer] Setting up Python..."
        CreateDirectory "$LOCALAPPDATA\${RAUX_PROJECT_NAME}\python"

        ; Download embedded Python
        DetailPrint "[RAUX-Installer] Downloading embedded Python 3.11.8..."
        ExecWait 'curl -s -o "$LOCALAPPDATA\${RAUX_PROJECT_NAME}\python\python.zip" "https://www.python.org/ftp/python/3.11.8/python-3.11.8-embed-amd64.zip"' $0
        ${If} $0 != 0
          DetailPrint "[RAUX-Installer] ERROR: Failed to download Python"
          ${IfNot} ${Silent}
            MessageBox MB_OK "Failed to download Python. Installation will be aborted."
          ${EndIf}
          Quit
        ${EndIf}

        ; Extract Python zip
        DetailPrint "[RAUX-Installer] Extracting Python..."
        nsExec::ExecToStack 'powershell -Command "Expand-Archive -Path \"$LOCALAPPDATA\${RAUX_PROJECT_NAME}\python\python.zip\" -DestinationPath \"$LOCALAPPDATA\${RAUX_PROJECT_NAME}\python\" -Force"'
        Pop $0
        Pop $1
        ${If} $0 != 0
          DetailPrint "[RAUX-Installer] ERROR: Failed to extract Python"
          DetailPrint "[RAUX-Installer] Error details: $1"
          ${IfNot} ${Silent}
            MessageBox MB_OK "Failed to extract Python. Installation will be aborted."
          ${EndIf}
          Quit
        ${EndIf}
        Delete "$LOCALAPPDATA\${RAUX_PROJECT_NAME}\python\python.zip"

        ; Download get-pip.py
        DetailPrint "[RAUX-Installer] Setting up pip..."
        ExecWait 'curl -sSL "${GET_PIP_URL}" -o "$LOCALAPPDATA\${RAUX_PROJECT_NAME}\python\get-pip.py"' $0
        ${If} $0 != 0
          DetailPrint "[RAUX-Installer] ERROR: Failed to download get-pip.py"
          ${IfNot} ${Silent}
            MessageBox MB_OK "Failed to download get-pip.py. Installation will be aborted."
          ${EndIf}
          Quit
        ${EndIf}

        ; Install pip
        ExecWait '"$LOCALAPPDATA\${RAUX_PROJECT_NAME}\python\python.exe" "$LOCALAPPDATA\${RAUX_PROJECT_NAME}\python\get-pip.py" --no-warn-script-location' $0
        ${If} $0 != 0
          DetailPrint "[RAUX-Installer] ERROR: Failed to install pip"
          ${IfNot} ${Silent}
            MessageBox MB_OK "Failed to install pip. Installation will be aborted."
          ${EndIf}
          Quit
        ${EndIf}
        Delete "$LOCALAPPDATA\${RAUX_PROJECT_NAME}\python\get-pip.py"

        ; Modify python*._pth file to include site-packages
        DetailPrint "[RAUX-Installer] Configuring Python paths..."
        FileOpen $2 "$LOCALAPPDATA\${RAUX_PROJECT_NAME}\python\python311._pth" a
        FileSeek $2 0 END
        FileWrite $2 "$\r$\nLib$\r$\n"
        FileWrite $2 "$\r$\nLib\site-packages$\r$\n"
        FileClose $2

        ; Install required packages
        DetailPrint "[RAUX-Installer] Installing required packages..."
        nsExec::ExecToLog '"$LOCALAPPDATA\${RAUX_PROJECT_NAME}\python\python.exe" -m pip install --upgrade pip setuptools wheel'
        Pop $R0
        ${If} $R0 != 0
          DetailPrint "[RAUX-Installer] ERROR: Failed to install basic Python packages"
          ${IfNot} ${Silent}
            MessageBox MB_OK "ERROR: Failed to install required Python packages. Installation will be aborted."
          ${EndIf}
          Quit
        ${EndIf}
>>>>>>> 8efe4741

    ; Call RAUX installer after GAIA installation completes
    Call run_raux_installer

    create_shortcuts:
      DetailPrint "*** INSTALLATION COMPLETED ***"

      DetailPrint "- Adding directories to user PATH..."

      ; Get the current user PATH from registry
      ReadRegStr $0 HKCU "Environment" "PATH"

      ; Prepare the new directories to add
      StrCpy $1 "$INSTDIR\bin"
      StrCpy $2 "$INSTDIR\python\Scripts"

      ; Check if directories are already in PATH
      ${StrLoc} $3 "$0" "$1" ">"
      ${StrLoc} $4 "$0" "$2" ">"

      ; Only proceed if at least one directory needs to be added
      ${If} $3 == ""
      ${OrIf} $4 == ""
        ; Add directories to user path - safely appending to PATH
        ${If} $0 == ""
          ; If PATH is empty, just set it to our directories
          WriteRegExpandStr HKCU "Environment" "PATH" "$1;$2"
          ${If} ${Errors}
            DetailPrint "- ERROR: Failed to write PATH to registry"
            ${IfNot} ${Silent}
              MessageBox MB_OKCANCEL "Failed to update PATH environment variable in the registry. Continue with installation?" IDOK continue_install_empty IDCANCEL abort_path_update_empty
              abort_path_update_empty:
                DetailPrint "- Installation aborted by user after PATH update failure"
                Abort "Installation aborted: Failed to update PATH environment variable."
              continue_install_empty:
                DetailPrint "- Continuing installation despite PATH update failure"
            ${EndIf}
          ${EndIf}
        ${Else}
          ; Otherwise append to the existing PATH with separators
          WriteRegExpandStr HKCU "Environment" "PATH" "$0;$1;$2"
          ${If} ${Errors}
            DetailPrint "- ERROR: Failed to write PATH to registry"
            ${IfNot} ${Silent}
              MessageBox MB_OKCANCEL "Failed to update PATH environment variable in the registry. Continue with installation?" IDOK continue_install_appended IDCANCEL abort_path_update_appended
              abort_path_update_appended:
                DetailPrint "- Installation aborted by user after PATH update failure"
                Abort "Installation aborted: Failed to update PATH environment variable."
              continue_install_appended:
                DetailPrint "- Continuing installation despite PATH update failure"
            ${EndIf}
          ${EndIf}
        ${EndIf}

        ; Notify Windows that environment variables have changed
        SendMessage ${HWND_BROADCAST} ${WM_WININICHANGE} 0 "STR:Environment" /TIMEOUT=5000
        ${If} ${Errors}
          DetailPrint "- WARNING: Failed to notify system of PATH change. Environment changes may require system restart."
        ${Else}
          DetailPrint "- Successfully updated user PATH with bin and Scripts directories"
        ${EndIf}
      ${Else}
        DetailPrint "- Directories already in PATH, no update needed"
      ${EndIf}

      # Create shortcuts only in non-silent mode
      ${IfNot} ${Silent}
        ; Create shortcuts using launch_gaia.bat
        CreateShortcut "$DESKTOP\GAIA-UI.lnk" "$INSTDIR\bin\launch_gaia.bat" "--ui" "$INSTDIR\src\gaia\interface\img\gaia.ico"
        CreateShortcut "$DESKTOP\GAIA-CLI.lnk" "$INSTDIR\bin\launch_gaia.bat" "--cli" "$INSTDIR\src\gaia\interface\img\gaia.ico"
      ${EndIf}
SectionEnd

Function RunGAIAUI
  ${IfNot} ${Silent}
    ExecShell "open" "$DESKTOP\GAIA-UI.lnk"
  ${EndIf}
FunctionEnd

Function RunGAIACLI
  ${IfNot} ${Silent}
    ExecShell "open" "$DESKTOP\GAIA-CLI.lnk"
  ${EndIf}
FunctionEnd

Function RunRAUX
  ${IfNot} ${Silent}
    ${If} $InstallRAUX == "1"
      IfFileExists "$DESKTOP\${RAUX_PRODUCT_NAME}.lnk" 0 +2
        ExecShell "open" "$DESKTOP\${RAUX_PRODUCT_NAME}.lnk"
    ${EndIf}
  ${EndIf}
FunctionEnd

; Place all functions here, outside of any Section or SectionGroup
Function run_raux_installer
  ; Check if user chose to install RAUX
  ${If} $InstallRAUX == "1"
    ; Check for existing RAUX install and uninstall if found
    Call check_raux_install
    ${If} $R7 != ""
      Call uninstall_raux
    ${Else}
      ; Fallback: check for Update.exe and uninstall
      StrCpy $R8 "$LOCALAPPDATA\${RAUX_PRODUCT_SQUIRREL_NAME}\\Update.exe"
      IfFileExists "$R8" 0 skip_uninstall_fallback
        Call uninstall_raux
      skip_uninstall_fallback:
    ${EndIf}

    ; Define local variable for RAUX_PREVENT_AUTOLAUNCH flag file path
    StrCpy $R9 "$TEMP\RAUX_PREVENT_AUTOLAUNCH"
    ; Define local variable for RAUX installer path
    StrCpy $R8 "$TEMP\raux-setup.exe"

    DetailPrint "[RAUX-Installer] ====================="
    DetailPrint "[RAUX-Installer] RAUX Installation"
    DetailPrint "[RAUX-Installer] ====================="

    ; Create RAUX_PREVENT_AUTOLAUNCH flag file
    DetailPrint "[RAUX-Installer] Creating auto-launch prevention flag file..."
    FileOpen $0 $R9 w
    FileWrite $0 "prevent"
    FileClose $0
    DetailPrint "[RAUX-Installer] Flag file created: $R9"

    ; Download RAUX installer
    DetailPrint "[RAUX-Installer] Downloading RAUX installer..."
    ExecWait 'curl -L -o "$R8" "https://github.com/aigdat/raux/releases/download/${RAUX_VERSION}/raux-setup.exe"' $0
    ${If} $0 != 0
      DetailPrint "[RAUX-Installer] ERROR: Failed to download RAUX installer"
      ${IfNot} ${Silent}
        MessageBox MB_OK "Failed to download RAUX installer. Continuing without RAUX."
      ${EndIf}
      DetailPrint "[RAUX-Installer] RAUX install failed, continuing with GAIA"
      Return
    ${EndIf}

    ; Start RAUX installer asynchronously (non-blocking)
    Exec '"$R8"'
  ${Else}
    DetailPrint "[RAUX-Installer] Installation skipped by user choice"
  ${EndIf}
  Return
FunctionEnd

; Function to check if RAUX is installed
Function check_raux_install
  ; Default to empty
  StrCpy $R7 ""
  ; Search HKCU uninstall registry for DisplayName == ${RAUX_PRODUCT_SQUIRREL_NAME}
  Push $0
  Push $1
  Push $2
  Push $3
  StrCpy $0 0
  loop_raux_reg:
    EnumRegKey $1 HKCU "Software\Microsoft\Windows\CurrentVersion\Uninstall" $0
    StrCmp $1 "" end_raux_reg
    ReadRegStr $2 HKCU "Software\Microsoft\Windows\CurrentVersion\Uninstall\$1" "DisplayName"
    StrCmp $2 "${RAUX_PRODUCT_SQUIRREL_NAME}" 0 next_raux_reg
      ; Found matching DisplayName
      ReadRegStr $3 HKCU "Software\Microsoft\Windows\CurrentVersion\Uninstall\$1" "UninstallString"
      StrCpy $R7 $3
      Goto end_raux_reg
    next_raux_reg:
      IntOp $0 $0 + 1
      Goto loop_raux_reg
  end_raux_reg:
  Pop $3
  Pop $2
  Pop $1
  Pop $0
FunctionEnd

; Function to uninstall RAUX if installed
Function uninstall_raux
  ; If $R7 is set, use it; else fallback to Update.exe
  ${If} $R7 != ""
    DetailPrint "[RAUX-Installer] Uninstalling existing RAUX via registry uninstall string..."
    ExecWait '"$R7" /S'
  ${Else}
    ; Fallback: try Update.exe --uninstall
    StrCpy $R8 "$LOCALAPPDATA\${RAUX_PRODUCT_SQUIRREL_NAME}\\Update.exe"
    IfFileExists "$R8" 0 no_raux_uninstall
      DetailPrint "[RAUX-Installer] Uninstalling existing RAUX via Update.exe..."
      ExecWait '"$R8" --uninstall /S'
    no_raux_uninstall:
  ${EndIf}
FunctionEnd
<|MERGE_RESOLUTION|>--- conflicted
+++ resolved
@@ -421,7 +421,7 @@
   DetailPrint "------------------------"
   DetailPrint "- Installation Section -"
   DetailPrint "------------------------"
-
+  
   ; Check if directory exists before proceeding
   IfFileExists "$INSTDIR\*.*" 0 continue_install
     ${IfNot} ${Silent}
@@ -436,7 +436,7 @@
 
   remove_dir:
     ; Remove existing installation directory
-    nsExec::Exec '"cmd.exe" /C rmdir /s /q "$INSTDIR"'
+    RMDir /r "$INSTDIR"
     DetailPrint "- Deleted all contents of install dir"
 
     IfFileExists "$INSTDIR\*.*" 0 continue_install
@@ -971,95 +971,6 @@
         DetailPrint "- Copying Generic-specific settings"
         CopyFiles "$INSTDIR\src\gaia\interface\generic_settings.json" "$INSTDIR\python\lib\site-packages\gaia\interface\generic_settings.json"
       ${EndIf}
-<<<<<<< HEAD
-=======
-      GoTo run_raux_installer
-
-    run_raux_installer:
-      ; Check if user chose to install RAUX
-      ${If} $InstallRAUX == "1"
-        DetailPrint "[RAUX-Installer] ====================="
-        DetailPrint "[RAUX-Installer] RAUX Installation"
-        DetailPrint "[RAUX-Installer] ====================="
-
-        DetailPrint "[RAUX-Installer] Creating RAUX installation directory..."
-        CreateDirectory "$LOCALAPPDATA\${RAUX_PROJECT_NAME}"
-
-        DetailPrint "[RAUX-Installer] Creating temporary directory..."
-        CreateDirectory "$LOCALAPPDATA\${RAUX_PROJECT_NAME}\${RAUX_PROJECT_NAME_CONCAT}_temp"
-        SetOutPath "$LOCALAPPDATA\${RAUX_PROJECT_NAME}\${RAUX_PROJECT_NAME_CONCAT}_temp"
-
-        DetailPrint "[RAUX-Installer] Setting up Python..."
-        CreateDirectory "$LOCALAPPDATA\${RAUX_PROJECT_NAME}\python"
-
-        ; Download embedded Python
-        DetailPrint "[RAUX-Installer] Downloading embedded Python 3.11.8..."
-        ExecWait 'curl -s -o "$LOCALAPPDATA\${RAUX_PROJECT_NAME}\python\python.zip" "https://www.python.org/ftp/python/3.11.8/python-3.11.8-embed-amd64.zip"' $0
-        ${If} $0 != 0
-          DetailPrint "[RAUX-Installer] ERROR: Failed to download Python"
-          ${IfNot} ${Silent}
-            MessageBox MB_OK "Failed to download Python. Installation will be aborted."
-          ${EndIf}
-          Quit
-        ${EndIf}
-
-        ; Extract Python zip
-        DetailPrint "[RAUX-Installer] Extracting Python..."
-        nsExec::ExecToStack 'powershell -Command "Expand-Archive -Path \"$LOCALAPPDATA\${RAUX_PROJECT_NAME}\python\python.zip\" -DestinationPath \"$LOCALAPPDATA\${RAUX_PROJECT_NAME}\python\" -Force"'
-        Pop $0
-        Pop $1
-        ${If} $0 != 0
-          DetailPrint "[RAUX-Installer] ERROR: Failed to extract Python"
-          DetailPrint "[RAUX-Installer] Error details: $1"
-          ${IfNot} ${Silent}
-            MessageBox MB_OK "Failed to extract Python. Installation will be aborted."
-          ${EndIf}
-          Quit
-        ${EndIf}
-        Delete "$LOCALAPPDATA\${RAUX_PROJECT_NAME}\python\python.zip"
-
-        ; Download get-pip.py
-        DetailPrint "[RAUX-Installer] Setting up pip..."
-        ExecWait 'curl -sSL "${GET_PIP_URL}" -o "$LOCALAPPDATA\${RAUX_PROJECT_NAME}\python\get-pip.py"' $0
-        ${If} $0 != 0
-          DetailPrint "[RAUX-Installer] ERROR: Failed to download get-pip.py"
-          ${IfNot} ${Silent}
-            MessageBox MB_OK "Failed to download get-pip.py. Installation will be aborted."
-          ${EndIf}
-          Quit
-        ${EndIf}
-
-        ; Install pip
-        ExecWait '"$LOCALAPPDATA\${RAUX_PROJECT_NAME}\python\python.exe" "$LOCALAPPDATA\${RAUX_PROJECT_NAME}\python\get-pip.py" --no-warn-script-location' $0
-        ${If} $0 != 0
-          DetailPrint "[RAUX-Installer] ERROR: Failed to install pip"
-          ${IfNot} ${Silent}
-            MessageBox MB_OK "Failed to install pip. Installation will be aborted."
-          ${EndIf}
-          Quit
-        ${EndIf}
-        Delete "$LOCALAPPDATA\${RAUX_PROJECT_NAME}\python\get-pip.py"
-
-        ; Modify python*._pth file to include site-packages
-        DetailPrint "[RAUX-Installer] Configuring Python paths..."
-        FileOpen $2 "$LOCALAPPDATA\${RAUX_PROJECT_NAME}\python\python311._pth" a
-        FileSeek $2 0 END
-        FileWrite $2 "$\r$\nLib$\r$\n"
-        FileWrite $2 "$\r$\nLib\site-packages$\r$\n"
-        FileClose $2
-
-        ; Install required packages
-        DetailPrint "[RAUX-Installer] Installing required packages..."
-        nsExec::ExecToLog '"$LOCALAPPDATA\${RAUX_PROJECT_NAME}\python\python.exe" -m pip install --upgrade pip setuptools wheel'
-        Pop $R0
-        ${If} $R0 != 0
-          DetailPrint "[RAUX-Installer] ERROR: Failed to install basic Python packages"
-          ${IfNot} ${Silent}
-            MessageBox MB_OK "ERROR: Failed to install required Python packages. Installation will be aborted."
-          ${EndIf}
-          Quit
-        ${EndIf}
->>>>>>> 8efe4741
 
     ; Call RAUX installer after GAIA installation completes
     Call run_raux_installer
@@ -1249,4 +1160,4 @@
       ExecWait '"$R8" --uninstall /S'
     no_raux_uninstall:
   ${EndIf}
-FunctionEnd
+FunctionEnd